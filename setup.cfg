# The complex upload command:
# rm -rf dist && python -m build --sdist && twine check dist/* && twine upload -s dist/*

[metadata]
name = nvchecker
version = attr: nvchecker.__version__
author = lilydjwg
author_email = lilydjwg@gmail.com
description = New version checker for software
license = MIT
keywords = new, version, build, check
url = https://github.com/lilydjwg/nvchecker
long_description = file: README.rst
long_description_content_type = text/x-rst
platforms = any

classifiers =
  Development Status :: 5 - Production/Stable
  Environment :: Console
  Intended Audience :: Developers
  Intended Audience :: System Administrators
  License :: OSI Approved :: MIT License
  Operating System :: OS Independent
  Programming Language :: Python
  Programming Language :: Python :: 3
  Programming Language :: Python :: 3 :: Only
  Programming Language :: Python :: 3.7
  Programming Language :: Python :: 3.8
  Programming Language :: Python :: 3.9
  Programming Language :: Python :: 3.10
  Topic :: Internet
  Topic :: Internet :: WWW/HTTP
  Topic :: Software Development
  Topic :: System :: Archiving :: Packaging
  Topic :: System :: Software Distribution
  Topic :: Utilities

[options]
zip_safe = True

packages = find_namespace:
install_requires =
  setuptools; python_version<"3.8"
  tomli
  structlog
  appdirs
  tornado>=6
  pycurl
scripts =
  scripts/nvchecker-ini2toml
  scripts/nvchecker-notify

<<<<<<< HEAD
[tool:pytest]
addopts = --asyncio-mode=auto
=======
[options.packages.find]
exclude = tests, build*, docs*

[options.extras_require]
vercmp =
  pyalpm
pypi =
  packaging
htmlparser =
  lxml

[options.entry_points]
console_scripts =
  nvchecker = nvchecker.__main__:main
  nvtake = nvchecker.tools:take
  nvcmp = nvchecker.tools:cmp

[flake8]
ignore = E111, E302, E501
>>>>>>> 2598b0fd
<|MERGE_RESOLUTION|>--- conflicted
+++ resolved
@@ -50,16 +50,14 @@
   scripts/nvchecker-ini2toml
   scripts/nvchecker-notify
 
-<<<<<<< HEAD
-[tool:pytest]
-addopts = --asyncio-mode=auto
-=======
 [options.packages.find]
 exclude = tests, build*, docs*
 
 [options.extras_require]
 vercmp =
   pyalpm
+awesomeversion =
+  awesomeversion
 pypi =
   packaging
 htmlparser =
@@ -72,5 +70,4 @@
   nvcmp = nvchecker.tools:cmp
 
 [flake8]
-ignore = E111, E302, E501
->>>>>>> 2598b0fd
+ignore = E111, E302, E501